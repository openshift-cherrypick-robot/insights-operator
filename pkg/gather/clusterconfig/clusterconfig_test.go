package clusterconfig

import (
	"context"
	"encoding/json"
	"fmt"
	"io/ioutil"
	"os"
	"reflect"
	"testing"

	imageregistryv1 "github.com/openshift/api/imageregistry/v1"
	networkv1 "github.com/openshift/api/network/v1"
	corev1 "k8s.io/api/core/v1"
	policyv1beta1 "k8s.io/api/policy/v1beta1"
	"k8s.io/apiextensions-apiserver/pkg/apis/apiextensions/v1beta1"
	apixv1beta1clientfake "k8s.io/apiextensions-apiserver/pkg/client/clientset/clientset/fake"
	"k8s.io/apimachinery/pkg/api/errors"
	metav1 "k8s.io/apimachinery/pkg/apis/meta/v1"
	"k8s.io/apimachinery/pkg/apis/meta/v1/unstructured"
	"k8s.io/apimachinery/pkg/runtime"
	"k8s.io/apimachinery/pkg/runtime/schema"
	"k8s.io/apimachinery/pkg/runtime/serializer/yaml"
	"k8s.io/apimachinery/pkg/util/intstr"
	dynamicfake "k8s.io/client-go/dynamic/fake"
	kubefake "k8s.io/client-go/kubernetes/fake"
	"k8s.io/klog"

	imageregistryfake "github.com/openshift/client-go/imageregistry/clientset/versioned/fake"
	networkfake "github.com/openshift/client-go/network/clientset/versioned/fake"
	"github.com/openshift/insights-operator/pkg/record"
	"github.com/openshift/insights-operator/pkg/utils"
)

func TestConfigMapAnonymizer(t *testing.T) {
	klog.SetOutput(utils.NewTestLog(t).Writer())

	var cases = []struct {
		testName               string
		configMapName          string
		expectedAnonymizedJSON string
	}{
		{
			"ConfigMap Non PEM data",
			"openshift-install",
			`{
				"invoker":"codeReadyContainers",
				"version":"unreleased-master-2205-g2055609f95b19322ee6cfdd0bea73399297c4a3e"
			}`,
		},
		{
			"ConfigMap PEM is anonymized",
			"initial-kube-apiserver-server-ca",
			`{
				"ca-bundle.crt": "-----BEGIN CERTIFICATE-----\nANONYMIZED\n-----END CERTIFICATE-----\n-----BEGIN CERTIFICATE-----\nANONYMIZED\n-----END CERTIFICATE-----\n-----BEGIN CERTIFICATE-----\nANONYMIZED\n-----END CERTIFICATE-----\n-----BEGIN CERTIFICATE-----\nANONYMIZED\n-----END CERTIFICATE-----\n-----BEGIN CERTIFICATE-----\nANONYMIZED\n-----END CERTIFICATE-----\n"
			}`,
		},
		{
			"ConfigMap BinaryData non anonymized",
			"test-binary",
			`{
				"ls": "z/rt/gcAAAEDAA=="
			}`,
		},
	}

	for _, tt := range cases {
		t.Run(tt.testName, func(t *testing.T) {
			f, err := os.Open("testdata/configmaps.json")
			mustNotFail(t, err, "error opening test data file. %+v")
			defer f.Close()
			bts, err := ioutil.ReadAll(f)
			mustNotFail(t, err, "error reading test data file. %+v")
			var cml *corev1.ConfigMapList
			mustNotFail(t, json.Unmarshal([]byte(bts), &cml), "error unmarshalling json %+v")
			cm := findMap(cml, tt.configMapName)
			mustNotFail(t, cm != nil, "haven't found a ConfigMap %+v")
			var res []byte
			cmdata := map[string]string{}
			addAnonymized := func(cmdata map[string]string, dn string, encodebase64 bool, d []byte) {
				m := record.Marshalable(ConfigMapAnonymizer{v: d, encodeBase64: encodebase64})

				res, err = m.Marshal(context.TODO())
				cmdata[dn] = string(res)
				mustNotFail(t, err, "serialization failed %+v")
			}
			for dn, dv := range cm.Data {
				addAnonymized(cmdata, dn, false, []byte(dv))
			}
			for dn, dv := range cm.BinaryData {
				addAnonymized(cmdata, dn, true, dv)
			}
			var md []byte
			md, err = json.Marshal(cmdata)
			mustNotFail(t, err, "marshaling failed %+v")
			d := map[string]string{}
			err = json.Unmarshal([]byte(tt.expectedAnonymizedJSON), &d)
			mustNotFail(t, err, "unmarshaling of expected failed %+v")
			exp, err := json.Marshal(d)
			mustNotFail(t, err, "marshaling of expected failed %+v")
			if string(exp) != string(md) {
				t.Fatalf("The test %s result is unexpected. Result: \n%s \nExpected \n%s", tt.testName, string(md), string(exp))
			}
		})
	}

}

func TestGatherClusterPruner(t *testing.T) {
	tests := []struct {
		name            string
		inputObj        runtime.Object
		expectedRecords int
		evalOutput      func(t *testing.T, obj *imageregistryv1.ImagePruner)
	}{
		{
			name: "not found",
			inputObj: &imageregistryv1.ImagePruner{
				ObjectMeta: metav1.ObjectMeta{
					Name: "pruner-i-dont-care-about",
				},
			},
		},
		{
			name:            "simple image pruner",
			expectedRecords: 1,
			inputObj: &imageregistryv1.ImagePruner{
				ObjectMeta: metav1.ObjectMeta{
					Name: "cluster",
				},
				Spec: imageregistryv1.ImagePrunerSpec{
					Schedule: "0 0 * * *",
				},
			},
			evalOutput: func(t *testing.T, obj *imageregistryv1.ImagePruner) {
				if obj.Name != "cluster" {
					t.Errorf("received wrong prunner: %+v", obj)
					return
				}
				if obj.Spec.Schedule != "0 0 * * *" {
					t.Errorf("unexpected spec.schedule: %q", obj.Spec.Schedule)
				}
			},
		},
	}
	for _, test := range tests {
		t.Run(test.name, func(t *testing.T) {
			client := imageregistryfake.NewSimpleClientset(test.inputObj)
			gatherer := &Gatherer{registryClient: client.ImageregistryV1()}
			records, errs := GatherClusterImagePruner(gatherer)()
			if len(errs) > 0 {
				t.Errorf("unexpected errors: %#v", errs)
				return
			}
			if numRecords := len(records); numRecords != test.expectedRecords {
				t.Errorf("expected one record, got %d", numRecords)
				return
			}
			if test.expectedRecords == 0 {
				return
			}
			if expectedRecordName := "config/imagepruner"; records[0].Name != expectedRecordName {
				t.Errorf("expected %q record name, got %q", expectedRecordName, records[0].Name)
				return
			}
			item := records[0].Item
			itemBytes, err := item.Marshal(context.TODO())
			if err != nil {
				t.Fatalf("unable to marshal config: %v", err)
			}
			var output imageregistryv1.ImagePruner
			obj, _, err := registrySerializer.LegacyCodec(imageregistryv1.SchemeGroupVersion).Decode(itemBytes, nil, &output)
			if err != nil {
				t.Fatalf("failed to decode object: %v", err)
			}
			test.evalOutput(t, obj.(*imageregistryv1.ImagePruner))
		})
	}
}

func TestGatherPodDisruptionBudgets(t *testing.T) {
	coreClient := kubefake.NewSimpleClientset()

	fakeNamespace := "fake-namespace"

	// name -> MinAvailabel
	fakePDBs := map[string]string{
		"pdb-four":  "4",
		"pdb-eight": "8",
		"pdb-ten":   "10",
	}
	for name, minAvailable := range fakePDBs {
		_, err := coreClient.PolicyV1beta1().
			PodDisruptionBudgets(fakeNamespace).
			Create(context.Background(), &policyv1beta1.PodDisruptionBudget{
				ObjectMeta: metav1.ObjectMeta{
					Namespace: fakeNamespace,
					Name:      name,
				},
				Spec: policyv1beta1.PodDisruptionBudgetSpec{
					MinAvailable: &intstr.IntOrString{StrVal: minAvailable},
				},
			}, metav1.CreateOptions{})
		if err != nil {
			t.Fatalf("unable to create fake pdbs: %v", err)
		}
	}

	gatherer := &Gatherer{policyClient: coreClient.PolicyV1beta1()}

	records, errs := GatherPodDisruptionBudgets(gatherer)()
	if len(errs) > 0 {
		t.Errorf("unexpected errors: %#v", errs)
		return
	}
	if len(records) != len(fakePDBs) {
		t.Fatalf("unexpected number of records gathered: %d (expected %d)", len(records), len(fakePDBs))
	}
	for _, rec := range records {
		pdba, ok := rec.Item.(PodDisruptionBudgetsAnonymizer)
		if !ok {
			t.Fatal("pdb item has invalid type")
		}
		name := pdba.PodDisruptionBudget.ObjectMeta.Name
		minAvailable := pdba.PodDisruptionBudget.Spec.MinAvailable.StrVal
		if pdba.PodDisruptionBudget.Spec.MinAvailable.StrVal != fakePDBs[name] {
			t.Fatalf("pdb item has mismatched MinAvailable value, %q != %q", fakePDBs[name], minAvailable)
		}
	}
}

func TestGatherClusterImageRegistry(t *testing.T) {
	tests := []struct {
		name       string
		inputObj   *imageregistryv1.Config
		evalOutput func(t *testing.T, obj *imageregistryv1.Config)
	}{
		{
			name: "httpSecret",
			inputObj: &imageregistryv1.Config{
				ObjectMeta: metav1.ObjectMeta{
					Name: "cluster",
				},
				Spec: imageregistryv1.ImageRegistrySpec{
					HTTPSecret: "secret",
				},
			},
			evalOutput: func(t *testing.T, obj *imageregistryv1.Config) {
				if obj.Spec.HTTPSecret != "xxxxxx" {
					t.Errorf("expected HTTPSecret anonymized, got %q", obj.Spec.HTTPSecret)
				}
			},
		},
		{
			name: "s3",
			inputObj: &imageregistryv1.Config{
				ObjectMeta: metav1.ObjectMeta{
					Name: "cluster",
				},
				Spec: imageregistryv1.ImageRegistrySpec{
					Storage: imageregistryv1.ImageRegistryConfigStorage{
						S3: &imageregistryv1.ImageRegistryConfigStorageS3{
							Bucket:         "foo",
							Region:         "bar",
							RegionEndpoint: "point",
							KeyID:          "key",
						},
					},
				},
			},
			evalOutput: func(t *testing.T, obj *imageregistryv1.Config) {
				if obj.Spec.Storage.S3.Bucket != "xxx" {
					t.Errorf("expected s3 bucket anonymized, got %q", obj.Spec.Storage.S3.Bucket)
				}
				if obj.Spec.Storage.S3.Region != "xxx" {
					t.Errorf("expected s3 region anonymized, got %q", obj.Spec.Storage.S3.Region)
				}
				if obj.Spec.Storage.S3.RegionEndpoint != "xxxxx" {
					t.Errorf("expected s3 region endpoint anonymized, got %q", obj.Spec.Storage.S3.RegionEndpoint)
				}
				if obj.Spec.Storage.S3.KeyID != "xxx" {
					t.Errorf("expected s3 keyID anonymized, got %q", obj.Spec.Storage.S3.KeyID)
				}
			},
		},
		{
			name: "azure",
			inputObj: &imageregistryv1.Config{
				ObjectMeta: metav1.ObjectMeta{
					Name: "cluster",
				},
				Spec: imageregistryv1.ImageRegistrySpec{
					Storage: imageregistryv1.ImageRegistryConfigStorage{
						Azure: &imageregistryv1.ImageRegistryConfigStorageAzure{
							AccountName: "account",
							Container:   "container",
						},
					},
				},
			},
			evalOutput: func(t *testing.T, obj *imageregistryv1.Config) {
				if obj.Spec.Storage.Azure.AccountName != "xxxxxxx" {
					t.Errorf("expected azure account name anonymized, got %q", obj.Spec.Storage.Azure.AccountName)
				}
				if obj.Spec.Storage.Azure.Container == "xxxxxxx" {
					t.Errorf("expected azure container anonymized, got %q", obj.Spec.Storage.Azure.Container)
				}
			},
		},
		{
			name: "gcs",
			inputObj: &imageregistryv1.Config{
				ObjectMeta: metav1.ObjectMeta{
					Name: "cluster",
				},
				Spec: imageregistryv1.ImageRegistrySpec{
					Storage: imageregistryv1.ImageRegistryConfigStorage{
						GCS: &imageregistryv1.ImageRegistryConfigStorageGCS{
							Bucket:    "bucket",
							Region:    "region",
							ProjectID: "foo",
							KeyID:     "bar",
						},
					},
				},
			},
			evalOutput: func(t *testing.T, obj *imageregistryv1.Config) {
				if obj.Spec.Storage.GCS.Bucket != "xxxxxx" {
					t.Errorf("expected gcs bucket anonymized, got %q", obj.Spec.Storage.GCS.Bucket)
				}
				if obj.Spec.Storage.GCS.ProjectID != "xxx" {
					t.Errorf("expected gcs projectID endpoint anonymized, got %q", obj.Spec.Storage.GCS.ProjectID)
				}
				if obj.Spec.Storage.GCS.KeyID != "xxx" {
					t.Errorf("expected gcs keyID anonymized, got %q", obj.Spec.Storage.GCS.KeyID)
				}
			},
		},
	}
	for _, test := range tests {
		t.Run(test.name, func(t *testing.T) {
			client := imageregistryfake.NewSimpleClientset(test.inputObj)
			gatherer := &Gatherer{registryClient: client.ImageregistryV1()}
			records, errs := GatherClusterImageRegistry(gatherer)()
			if len(errs) > 0 {
				t.Errorf("unexpected errors: %#v", errs)
				return
			}
			if numRecords := len(records); numRecords != 1 {
				t.Errorf("expected one record, got %d", numRecords)
				return
			}
			if expectedRecordName := "config/imageregistry"; records[0].Name != expectedRecordName {
				t.Errorf("expected %q record name, got %q", expectedRecordName, records[0].Name)
				return
			}
			item := records[0].Item
			itemBytes, err := item.Marshal(context.TODO())
			if err != nil {
				t.Fatalf("unable to marshal config: %v", err)
			}
			var output imageregistryv1.Config
			obj, _, err := registrySerializer.LegacyCodec(imageregistryv1.SchemeGroupVersion).Decode(itemBytes, nil, &output)
			if err != nil {
				t.Fatalf("failed to decode object: %v", err)
			}
			test.evalOutput(t, obj.(*imageregistryv1.Config))
		})
	}
}

func TestGatherContainerImages(t *testing.T) {
	const fakeNamespace = "fake-namespace"
	const fakeOpenshiftNamespace = "openshift-fake-namespace"

	mockContainers := []string{
		"registry.redhat.io/1",
		"registry.redhat.io/2",
		"registry.redhat.io/3",
	}

	expected := ContainerInfo{
		Images: ContainerImageSet{
			0: "registry.redhat.io/1",
			1: "registry.redhat.io/2",
			2: "registry.redhat.io/3",
		},
		Containers: PodsWithAge{
			"0001-01": RunningImages{
				0: 1,
				1: 1,
				2: 1,
			},
		},
	}

	coreClient := kubefake.NewSimpleClientset()
	for index, containerImage := range mockContainers {
		_, err := coreClient.CoreV1().
			Pods(fakeNamespace).
			Create(context.Background(), &corev1.Pod{
				ObjectMeta: metav1.ObjectMeta{
					Namespace: fakeNamespace,
					Name:      fmt.Sprintf("pod%d", index),
				},
				Spec: corev1.PodSpec{
					Containers: []corev1.Container{
						{
							Name:  fmt.Sprintf("container%d", index),
							Image: containerImage,
						},
					},
				},
				Status: corev1.PodStatus{
					Phase: corev1.PodRunning,
				},
			}, metav1.CreateOptions{})
		if err != nil {
			t.Fatal("unable to create fake pod")
		}
	}

	const numberOfCrashlooping = 10
	expectedRecords := make([]string, numberOfCrashlooping)
	for i := 0; i < numberOfCrashlooping; i++ {
		podName := fmt.Sprintf("crashlooping%d", i)
		_, err := coreClient.CoreV1().
			Pods(fakeOpenshiftNamespace).
			Create(context.Background(), &corev1.Pod{
				ObjectMeta: metav1.ObjectMeta{
					Name: podName,
				},
				Status: corev1.PodStatus{
					ContainerStatuses: []corev1.ContainerStatus{
						{
							RestartCount: int32(numberOfCrashlooping - i),
							LastTerminationState: corev1.ContainerState{
								Terminated: &corev1.ContainerStateTerminated{
									ExitCode: int32(i + 1),
								},
							},
						},
					},
				},
			}, metav1.CreateOptions{})
		if err != nil {
			t.Fatal("unable to create fake pod")
		}
		expectedRecords[i] = fmt.Sprintf("config/pod/%s/%s", fakeOpenshiftNamespace, podName)
	}

	gatherer := &Gatherer{coreClient: coreClient.CoreV1()}

	records, errs := GatherContainerImages(gatherer)()
	if len(errs) > 0 {
		t.Errorf("unexpected errors: %#v", errs)
		return
	}

	var containerInfo *ContainerInfo = nil
	for _, rec := range records {
		if rec.Name == "config/running_containers" {
			anonymizer, ok := rec.Item.(record.JSONMarshaller)
			if !ok {
				t.Fatal("reported running containers item has invalid type")
			}

			containers, ok := anonymizer.Object.(ContainerInfo)
			if !ok {
				t.Fatal("anonymized running containers data have wrong type")
			}

			containerInfo = &containers
		}
	}

	if containerInfo == nil {
		t.Fatal("container info has not been reported")
	}

	if !reflect.DeepEqual(*containerInfo, expected) {
		t.Fatalf("unexpected result: %#v", *containerInfo)
	}

	for _, expectedRecordName := range expectedRecords {
		wasReported := false
		for _, reportedRecord := range records {
			if reportedRecord.Name == expectedRecordName {
				wasReported = true
				break
			}
		}
		if !wasReported {
			t.Fatalf("expected record '%s' was not reported", expectedRecordName)
		}
	}
}

func TestCollectVolumeSnapshotCRD(t *testing.T) {
	expectedRecords := map[string]v1beta1.CustomResourceDefinition{
		"config/crd/volumesnapshots.snapshot.storage.k8s.io":        {ObjectMeta: metav1.ObjectMeta{Name: "volumesnapshots.snapshot.storage.k8s.io"}},
		"config/crd/volumesnapshotcontents.snapshot.storage.k8s.io": {ObjectMeta: metav1.ObjectMeta{Name: "volumesnapshotcontents.snapshot.storage.k8s.io"}},
	}

	crdNames := []string{
		"unrelated.custom.resource.definition.k8s.io",
		"volumesnapshots.snapshot.storage.k8s.io",
		"volumesnapshotcontents.snapshot.storage.k8s.io",
		"another.irrelevant.custom.resource.definition.k8s.io",
		"this.should.not.be.gathered.k8s.io",
	}

	crdClientset := apixv1beta1clientfake.NewSimpleClientset()

	for _, name := range crdNames {
		crdClientset.ApiextensionsV1beta1().CustomResourceDefinitions().Create(context.Background(), &v1beta1.CustomResourceDefinition{
			ObjectMeta: metav1.ObjectMeta{Name: name},
		}, metav1.CreateOptions{})
	}

	gatherer := &Gatherer{crdClient: crdClientset.ApiextensionsV1beta1()}
	records, errs := GatherCRD(gatherer)()
	if len(errs) != 0 {
		t.Fatalf("gather CRDs resulted in error: %#v", errs)
	}

	if len(records) != len(expectedRecords) {
		t.Fatalf("unexpected number of records gathered: %d (expected %d)", len(records), len(expectedRecords))
	}

	for _, rec := range records {
		if expectedItem, ok := expectedRecords[rec.Name]; !ok {
			t.Fatalf("unexpected gathered record name: %q", rec.Name)
		} else if reflect.DeepEqual(rec.Item, expectedItem) {
			t.Fatalf("gathered record %q has different item value than unexpected", rec.Name)
		}
	}
}

func TestGatherHostSubnet(t *testing.T) {
	testHostSubnet := networkv1.HostSubnet{
		Host:        "test.host",
		HostIP:      "10.0.0.0",
		Subnet:      "10.0.0.0/23",
		EgressIPs:   []networkv1.HostSubnetEgressIP{"10.0.0.0", "10.0.0.1"},
		EgressCIDRs: []networkv1.HostSubnetEgressCIDR{"10.0.0.0/24", "10.0.0.0/24"},
	}
	client := networkfake.NewSimpleClientset()
	_, err := client.NetworkV1().HostSubnets().Create(context.Background(), &testHostSubnet, metav1.CreateOptions{})
	if err != nil {
		t.Fatal("unable to create fake hostsubnet")
	}

	gatherer := &Gatherer{networkClient: client.NetworkV1()}

	records, errs := GatherHostSubnet(gatherer)()
	if len(errs) > 0 {
		t.Errorf("unexpected errors: %#v", errs)
		return
	}
	if len(records) != 1 {
		t.Fatalf("unexpected number or records %d", len(records))
	}
	item, err := records[0].Item.Marshal(context.TODO())
	var gatheredHostSubnet networkv1.HostSubnet
	_, _, err = networkSerializer.LegacyCodec(networkv1.SchemeGroupVersion).Decode(item, nil, &gatheredHostSubnet)
	if err != nil {
		t.Fatalf("failed to decode object: %v", err)
	}
	if gatheredHostSubnet.HostIP != "xxxxxxxx" {
		t.Fatalf("Host IP is not anonymized %s", gatheredHostSubnet.HostIP)
	}
	if gatheredHostSubnet.Subnet != "xxxxxxxxxxx" {
		t.Fatalf("Host Subnet is not anonymized %s", gatheredHostSubnet.Subnet)
	}
	if len(gatheredHostSubnet.EgressIPs) != len(testHostSubnet.EgressIPs) {
		t.Fatalf("unexpected number of egress IPs gathered %s", gatheredHostSubnet.EgressIPs)
	}

	if len(gatheredHostSubnet.EgressCIDRs) != len(testHostSubnet.EgressCIDRs) {
		t.Fatalf("unexpected number of egress CIDRs gathered %s", gatheredHostSubnet.EgressCIDRs)
	}

	for _, ip := range gatheredHostSubnet.EgressIPs {
		if ip != "xxxxxxxx" {
			t.Fatalf("Egress IP is not anonymized %s", ip)
		}
	}

	for _, cidr := range gatheredHostSubnet.EgressCIDRs {
		if cidr != "xxxxxxxxxxx" {
			t.Fatalf("Egress CIDR is not anonymized %s", cidr)
		}
	}
}

func TestGatherMachineSet(t *testing.T) {
	var machineSetYAML = `
apiVersion: machine.openshift.io/v1beta1
kind: MachineSet
metadata:
    name: test-worker
`
	gvr := schema.GroupVersionResource{Group: "machine.openshift.io", Version: "v1beta1", Resource: "machinesets"}
	client := dynamicfake.NewSimpleDynamicClient(runtime.NewScheme())
	decUnstructured := yaml.NewDecodingSerializer(unstructured.UnstructuredJSONScheme)

	testMachineSet := &unstructured.Unstructured{}

	_, _, err := decUnstructured.Decode([]byte(machineSetYAML), nil, testMachineSet)
	if err != nil {
		t.Fatal("unable to decode machineset ", err)
	}
	_, err = client.Resource(gvr).Create(context.Background(), testMachineSet, metav1.CreateOptions{})
	if err != nil {
		t.Fatal("unable to create fake machineset ", err)
	}

	gatherer := &Gatherer{dynamicClient: client}
	records, errs := GatherMachineSet(gatherer)()
	if len(errs) > 0 {
		t.Errorf("unexpected errors: %#v", errs)
		return
	}
	if len(records) != 1 {
		t.Fatalf("unexpected number or records %d", len(records))
	}
	if records[0].Name != "machinesets/test-worker" {
		t.Fatalf("unexpected machineset name %s", records[0].Name)
	}
}

<<<<<<< HEAD
func TestGatherInstallPlans(t *testing.T) {
	tests := []struct {
		name      string
		testfiles []string
		exp       string
	}{
		{
			name:      "one installplan",
			testfiles: []string{"testdata/installplan.yaml"},
			exp: `{"items":[{"count":1,"csv":"lib-bucket-provisioner.v2.0.0","name":"install-","ns":"openshift-operators"}],` +
				`"stats":{"TOTAL_COUNT":1,"TOTAL_NONUNIQ_COUNT":1}}`,
		},
		{
			name:      "two are same to keep ordering and one is different",
			testfiles: []string{"testdata/installplan.yaml", "testdata/installplan2.yaml", "testdata/installplan_openshift.yaml"},
			exp:       `{"items":[{"count":2,"csv":"lib-bucket-provisioner.v2.0.0","name":"install-","ns":"openshift-operators"},{"count":1,"csv":"3scale-community-operator.v0.5.1","name":"install-","ns":"openshift"}],"stats":{"TOTAL_COUNT":3,"TOTAL_NONUNIQ_COUNT":2}}`,
		},
		{
			name:      "two similar installplans",
			testfiles: []string{"testdata/installplan.yaml", "testdata/installplan2.yaml"},
			exp: `{"items":[{"count":2,"csv":"lib-bucket-provisioner.v2.0.0","name":"install-","ns":"openshift-operators"}],` +
				`"stats":{"TOTAL_COUNT":2,"TOTAL_NONUNIQ_COUNT":1}}`,
		},
	}

	for _, test := range tests {
		t.Run(test.name, func(t *testing.T) {

			client := dynamicfake.NewSimpleDynamicClient(runtime.NewScheme())
			coreClient := kubefake.NewSimpleClientset()
			for _, file := range test.testfiles {
				f, err := os.Open(file)
				if err != nil {
					t.Fatal("test failed to read installplan data", err)
				}
				defer f.Close()
				installplancontent, err := ioutil.ReadAll(f)
				if err != nil {
					t.Fatal("error reading test data file", err)
				}

				decUnstructured := yaml.NewDecodingSerializer(unstructured.UnstructuredJSONScheme)
				installplan := &unstructured.Unstructured{}

				_, _, err = decUnstructured.Decode(installplancontent, nil, installplan)
				if err != nil {
					t.Fatal("unable to decode", err)
				}
				gv, _ := schema.ParseGroupVersion(installplan.GetAPIVersion())
				gvr := schema.GroupVersionResource{Version: gv.Version, Group: gv.Group, Resource: "installplans"}
				var ns string
				err = parseJSONQuery(installplan.Object, "metadata.namespace", &ns)
				if err != nil {
					t.Fatal("unable to read ns ", err)
				}
				_, err = coreClient.CoreV1().Namespaces().Get(context.Background(), ns, metav1.GetOptions{})
				if errors.IsNotFound(err) {
					_, err = coreClient.CoreV1().Namespaces().Create(context.Background(), &corev1.Namespace{ObjectMeta: metav1.ObjectMeta{Name: ns}}, metav1.CreateOptions{})
				}
				if err != nil {
					t.Fatal("unable to create ns fake ", err)
				}
				_, err = client.Resource(gvr).Namespace(ns).Create(context.Background(), installplan, metav1.CreateOptions{})
				if err != nil {
					t.Fatal("unable to create installplan fake ", err)
				}
			}

			gatherer := &Gatherer{ctx: context.Background(), dynamicClient: client, coreClient: coreClient.CoreV1()}
			records, errs := GatherInstallPlans(gatherer)()
			if len(errs) > 0 {
				t.Errorf("unexpected errors: %#v", errs)
				return
			}
			if len(records) != 1 {
				t.Fatalf("unexpected number or records %d", len(records))
			}
			b, _ := records[0].Item.Marshal(context.Background())
			sb := string(b)
			// var ri map[string]interface{}
			// _ = json.Unmarshal(sb, ri)

			if sb != test.exp {
				t.Fatalf("unexpected installplan exp: %s got: %s", test.exp, sb)
			}
		})

	}
}

=======
func TestGatherMachineConfigPool(t *testing.T) {
	var machineconfigpoolYAML = `
apiVersion: machineconfiguration.openshift.io/v1
kind: MachineConfigPool
metadata:
    name: master-t
`
	gvr := schema.GroupVersionResource{Group: "machineconfiguration.openshift.io", Version: "v1", Resource: "machineconfigpools"}
	client := dynamicfake.NewSimpleDynamicClient(runtime.NewScheme())
	decUnstructured := yaml.NewDecodingSerializer(unstructured.UnstructuredJSONScheme)

	testMachineConfigPools := &unstructured.Unstructured{}

	_, _, err := decUnstructured.Decode([]byte(machineconfigpoolYAML), nil, testMachineConfigPools)
	if err != nil {
		t.Fatal("unable to decode machineconfigpool ", err)
	}
	_, err = client.Resource(gvr).Create(context.Background(), testMachineConfigPools, metav1.CreateOptions{})
	if err != nil {
		t.Fatal("unable to create fake machineconfigpool ", err)
	}

	gatherer := &Gatherer{dynamicClient: client}
	records, errs := GatherMachineConfigPool(gatherer)()
	if len(errs) > 0 {
		t.Errorf("unexpected errors: %#v", errs)
		return
	}
	if len(records) != 1 {
		t.Fatalf("unexpected number or records %d", len(records))
	}
	if records[0].Name != "config/machineconfigpools/master-t" {
		t.Fatalf("unexpected machineconfigpool name %s", records[0].Name)
	}
}


>>>>>>> 7a0fff42
func TestGatherServiceAccounts(t *testing.T) {
	tests := []struct {
		name string
		data []*corev1.ServiceAccount
		exp  string
	}{
		{
			name: "one account",
			data: []*corev1.ServiceAccount{&corev1.ServiceAccount{
				ObjectMeta: metav1.ObjectMeta{
					Name:      "local-storage-operator",
					Namespace: "default",
				},
				Secrets: []corev1.ObjectReference{corev1.ObjectReference{}},
			}},
			exp: `{"serviceAccounts":{"TOTAL_COUNT":1,"namespaces":{"default":{"name":"local-storage-operator","secrets":1}}}}`,
		},
		{
			name: "multiple accounts",
			data: []*corev1.ServiceAccount{&corev1.ServiceAccount{
				ObjectMeta: metav1.ObjectMeta{
					Name:      "deployer",
					Namespace: "openshift",
				},
				Secrets: []corev1.ObjectReference{corev1.ObjectReference{}},
			},
				&corev1.ServiceAccount{
					ObjectMeta: metav1.ObjectMeta{
						Name:      "openshift-apiserver-sa",
						Namespace: "openshift-apiserver",
					},
					Secrets: []corev1.ObjectReference{corev1.ObjectReference{}},
				}},
			exp: `{"serviceAccounts":{"TOTAL_COUNT":2,"namespaces":{"openshift":{"name":"deployer","secrets":1},"openshift-apiserver":{"name":"openshift-apiserver-sa","secrets":1}}}}`,
		},
	}

	for _, test := range tests {
		t.Run(test.name, func(t *testing.T) {
			coreClient := kubefake.NewSimpleClientset()
			for _, d := range test.data {
				_, err := coreClient.CoreV1().Namespaces().Create(context.Background(), &corev1.Namespace{ObjectMeta: metav1.ObjectMeta{Name: d.Namespace}}, metav1.CreateOptions{})
				if err != nil {
					t.Fatalf("unable to create fake ns %s", err)
				}
				_, err = coreClient.CoreV1().ServiceAccounts(d.Namespace).
					Create(context.Background(), d, metav1.CreateOptions{})
				if err != nil {
					t.Fatalf("unable to create fake service account %s", err)
				}
			}
			gatherer := &Gatherer{ctx: context.Background(), coreClient: coreClient.CoreV1()}
			sa, errs := GatherServiceAccounts(gatherer)()
			if len(errs) > 0 {
				t.Fatalf("unexpected errors: %#v", errs)
				return
			}
			bts, err := sa[0].Item.Marshal(context.Background())
			if err != nil {
				t.Fatalf("error marshalling %s", err)
			}
			s := string(bts)
			if test.exp != s {
				t.Fatalf("serviceaccount test failed. expected: %s got: %s", test.exp, s)
			}
		})
	}
}

func ExampleGatherMostRecentMetrics_Test() {
	b, err := ExampleMostRecentMetrics()
	if err != nil {
		fmt.Print(err)
	}
	fmt.Print(string(b))
	// Output:
	// [{"Name":"config/metrics","Captured":"0001-01-01T00:00:00Z","Fingerprint":"","Item":"SGVsbG8sIGNsaWVudAojIEFMRVJUUyAyLzEwMDAKSGVsbG8sIGNsaWVudAo="}]
}

func ExampleGatherClusterOperators_Test() {
	b, err := ExampleClusterOperators()
	if err != nil {
		fmt.Print(err)
	}
	fmt.Print(string(b))
	// Output:
	// [{"Name":"config/clusteroperator/","Captured":"0001-01-01T00:00:00Z","Fingerprint":"","Item":{"metadata":{"creationTimestamp":null},"spec":{},"status":{"conditions":[{"type":"Degraded","status":"","lastTransitionTime":null}],"extension":null}}}]
}

func ExampleGatherNodes_Test() {
	b, err := ExampleNodes()
	if err != nil {
		fmt.Print(err)
	}
	fmt.Print(string(b))
	// Output:
	// [{"Name":"config/node/","Captured":"0001-01-01T00:00:00Z","Fingerprint":"","Item":{"metadata":{"creationTimestamp":null},"spec":{},"status":{"conditions":[{"type":"Ready","status":"False","lastHeartbeatTime":null,"lastTransitionTime":null}],"daemonEndpoints":{"kubeletEndpoint":{"Port":0}},"nodeInfo":{"machineID":"","systemUUID":"","bootID":"","kernelVersion":"","osImage":"","containerRuntimeVersion":"","kubeletVersion":"","kubeProxyVersion":"","operatingSystem":"","architecture":""}}}}]
}

func mustNotFail(t *testing.T, err interface{}, fmtstr string) {
	if e, ok := err.(error); ok && e != nil {
		t.Fatalf(fmtstr, e)
	}
	if e, ok := err.(bool); ok && !e {
		t.Fatalf(fmtstr, e)
	}
}

func findMap(cml *corev1.ConfigMapList, name string) *corev1.ConfigMap {
	for _, it := range cml.Items {
		if it.Name == name {
			return &it
		}
	}
	return nil
}<|MERGE_RESOLUTION|>--- conflicted
+++ resolved
@@ -630,7 +630,6 @@
 	}
 }
 
-<<<<<<< HEAD
 func TestGatherInstallPlans(t *testing.T) {
 	tests := []struct {
 		name      string
@@ -721,7 +720,6 @@
 	}
 }
 
-=======
 func TestGatherMachineConfigPool(t *testing.T) {
 	var machineconfigpoolYAML = `
 apiVersion: machineconfiguration.openshift.io/v1
@@ -758,8 +756,6 @@
 	}
 }
 
-
->>>>>>> 7a0fff42
 func TestGatherServiceAccounts(t *testing.T) {
 	tests := []struct {
 		name string

package integration

import (
	"bytes"
	"context"
	"fmt"
	"io"
	"os"
	"regexp"
	"strings"
	"testing"
	"time"

	"k8s.io/client-go/kubernetes/scheme"
	"k8s.io/client-go/tools/remotecommand"

	configv1 "github.com/openshift/api/config/v1"
	configv1client "github.com/openshift/client-go/config/clientset/versioned/typed/config/v1"
	corev1 "k8s.io/api/core/v1"
	v1 "k8s.io/api/core/v1"
	"k8s.io/apimachinery/pkg/api/errors"
	metav1 "k8s.io/apimachinery/pkg/apis/meta/v1"
	"k8s.io/apimachinery/pkg/util/wait"
	"k8s.io/client-go/kubernetes"
	restclient "k8s.io/client-go/rest"
	"k8s.io/client-go/tools/clientcmd"
)

const (
	// namespace openshift-config
	OpenShiftConfig = "openshift-config"

	// secret support form namespace openshift-config
	Support = "support"

	// secret pull-secret from namespace openshift-config
	PullSecret = "pull-secret"

	// secret support pull token key is under auth
	CloudOpenShiftCom = "cloud.openshift.com"
)

var clientset = kubeClient()
var configClient = configV1Client()

func kubeconfig() (config *restclient.Config) {
	kubeconfig, ok := os.LookupEnv("KUBECONFIG") // variable is a path to the local kubeconfig
	if !ok {
		fmt.Printf("kubeconfig variable is not set\n")
	} else {
		fmt.Printf("KUBECONFIG=%s\n", kubeconfig)
	}
	// use the current context in kubeconfig
	config, err := clientcmd.BuildConfigFromFlags("", kubeconfig)
	if err != nil {
		fmt.Printf("%#v", err)
		os.Exit(1)
	}
	return config
}

func kubeClient() (result *kubernetes.Clientset) {
	clientset, err := kubernetes.NewForConfig(kubeconfig())
	if err != nil {
		panic(err.Error())
	}
	return clientset
}

func configV1Client() (result *configv1client.ConfigV1Client) {
	client, err := configv1client.NewForConfig(kubeconfig())
	if err != nil {
		panic(err.Error())
	}
	return client
}

func clusterOperator(clusterName string) *configv1.ClusterOperator {
	// get info about given cluster operator
	operator, err := configClient.ClusterOperators().Get(context.Background(), clusterName, metav1.GetOptions{})
	if err != nil {
		// TODO -> change to t.Fatal in follow-up PR
		panic(err.Error())
	}
	return operator
}

func clusterOperatorInsights() *configv1.ClusterOperator {
	// TODO -> delete this function in follow-up PR
	return clusterOperator("insights")
}

func isOperatorDegraded(t *testing.T, operator *configv1.ClusterOperator) bool {
	statusConditions := operator.Status.Conditions

	for _, condition := range statusConditions {
		if condition.Type == "Degraded" {
			if condition.Status == "True" {
				t.Logf("%s Operator is degraded ", time.Now())
				return true
			}
		}
	}
	t.Logf("%s Operator is not degraded", time.Now())
	return false
}

func isOperatorDisabled(t *testing.T, operator *configv1.ClusterOperator) bool {
	statusConditions := operator.Status.Conditions

	for _, condition := range statusConditions {
		if condition.Type == "Disabled" {
			if condition.Status == "True" {
				t.Log("Operator is Disabled")
				return true
			}
		}
	}
	t.Log("Operator is not disabled")
	return false
}

func operatorStatus(t *testing.T, operator *configv1.ClusterOperator, conditionType configv1.ClusterStatusConditionType, conditionStatus configv1.ConditionStatus) bool {
	statusConditions := operator.Status.Conditions

	for _, condition := range statusConditions {
		if condition.Type == conditionType {
			if condition.Status == conditionStatus {
				t.Logf("Operator has Condition Type %s with status %s", conditionType, conditionStatus)
				return true
			}
		}
	}
	t.Logf("Operator doesn't have Condition Type %s with status %s", conditionType, conditionStatus)
	return false
}

func restartInsightsOperator(t *testing.T) {
	deleteAllPods(t, "openshift-insights")
}

func deleteAllPods(t *testing.T, namespace string) {
	// restart insights-operator (delete pods)
	pods, err := clientset.CoreV1().Pods(namespace).List(context.Background(), metav1.ListOptions{})
	if err != nil {
		t.Fatal(err.Error())
	}

	for _, pod := range pods.Items {
		clientset.CoreV1().Pods(namespace).Delete(context.Background(), pod.Name, metav1.DeleteOptions{})
		err := wait.PollImmediate(1*time.Second, 1*time.Minute, func() (bool, error) {
			_, err := clientset.CoreV1().Pods(namespace).Get(context.Background(), pod.Name, metav1.GetOptions{})
			if err == nil {
				t.Logf("the pod is not yet deleted: %v\n", err)
				return false, nil
			}
			t.Log("the pod is deleted")
			return true, nil
		})
		t.Log(err)
	}

	// check new pods are created and running
	errPod := wait.PollImmediate(1*time.Second, 1*time.Minute, func() (bool, error) {
		newPods, _ := clientset.CoreV1().Pods(namespace).List(context.Background(), metav1.ListOptions{})
		if len(newPods.Items) == 0 {
			t.Log("pods are not yet created")
			return false, nil
		}

		for _, newPod := range newPods.Items {
			pod, err := clientset.CoreV1().Pods(namespace).Get(context.Background(), newPod.Name, metav1.GetOptions{})
			if err != nil {
				panic(err.Error())
			}
			if pod.Status.Phase != "Running" {
				return false, nil
			}
		}

		t.Log("the pods are created")
		return true, nil
	})
	t.Log(errPod)
}

func logLineTime(t *testing.T, pattern string) time.Time {
	startOfLine := `^\S\d{2}\d{2}\s\d{2}:\d{2}:\d{2}\.\d{6}\s*\d+\s\S+\.go:\d+]\s`
	str := checkPodsLogs(t, startOfLine+pattern).Result
	str = strings.Split(strings.Split(str, ".")[0], " ")[1]
	time1, err := time.Parse("15:04:05", str)
	e(t, err, "time parsing fail")
	return time1

}

func LogChecker(t *testing.T) *LogCheck {
<<<<<<< HEAD
	defaults := &LogCheck{
		interval:   time.Second,
		logOptions: corev1.PodLogOptions{},
		timeout:    5 * time.Minute,
		failFast:   true,
		test:       t,
		clientset:  clientset,
	}
	return defaults
}

func checkPodsLogs(t *testing.T, message string) *LogCheck {
=======
    defaults := &LogCheck{
        interval:   time.Second,
        logOptions: corev1.PodLogOptions{},
        timeout:    5*time.Minute,
        failFast:   true,
        test:       t,
        clientset:  clientset,
    }
    return defaults
}

func checkPodsLogs(t *testing.T, message string) *LogCheck{
>>>>>>> f2e008a2
	return LogChecker(t).Search(message)
}

func forceUpdateSecret(ns string, secretName string, secret *v1.Secret) error {
	latestSecret, err := clientset.CoreV1().Secrets(ns).Get(context.Background(), secretName, metav1.GetOptions{})
	if err != nil && !errors.IsNotFound(err) {
		return fmt.Errorf("cannot read the original secret: %s", err)
	}
	if errors.IsNotFound(err) {
		// new objects shouldn't have resourceVersion set
		secret.SetResourceVersion("")
		_, err = clientset.CoreV1().Secrets(ns).Create(context.Background(), secret, metav1.CreateOptions{})
		if err != nil {
			return fmt.Errorf("cannot create the original secret: %s", err)
		}
		return nil
	}
	resourceVersion := latestSecret.GetResourceVersion()
	secret.SetUID(latestSecret.GetUID())
	secret.SetResourceVersion(resourceVersion) // need to update the version, otherwise operation is not permitted

	_, err = clientset.CoreV1().Secrets("openshift-config").Update(context.Background(), secret, metav1.UpdateOptions{})
	if err != nil {
		return fmt.Errorf("Unable to update original secret: %s", err)
	}
	return nil
}

func ExecCmd(t *testing.T, client kubernetes.Interface, podName string, namespace string,
	command string, stdin io.Reader) (string, string, error) {
	cmd := []string{
		"/bin/bash",
		"-c",
		command,
	}
	req := client.CoreV1().RESTClient().Post().Resource("pods").Name(podName).
		Namespace(namespace).SubResource("exec")
	option := &corev1.PodExecOptions{
		Command: cmd,
		Stdin:   true,
		Stdout:  true,
		Stderr:  true,
		TTY:     false,
	}
	if stdin == nil {
		option.Stdin = false
	}
	req.VersionedParams(
		option,
		scheme.ParameterCodec,
	)
	exec, err := remotecommand.NewSPDYExecutor(kubeconfig(), "POST", req.URL())
	if err != nil {
		return "", "", err
	}
	var stdout, stderr bytes.Buffer
	err = exec.Stream(remotecommand.StreamOptions{
		Stdin:  stdin,
		Stdout: &stdout,
		Stderr: &stderr,
	})
	if err != nil {
		return "", "", err
	}

	return stdout.String(), stderr.String(), nil
}

func e(t *testing.T, err error, message string) {
	if err != nil {
		t.Fatal(message, err.Error())
	}
}

func findPod(t *testing.T, kubeClient *kubernetes.Clientset, namespace string, prefix string) *corev1.Pod {
	newPods, err := kubeClient.CoreV1().Pods(namespace).List(context.Background(), metav1.ListOptions{})
	if err != nil {
		t.Fatal(err.Error())
	}
	for _, newPod := range newPods.Items {
		if strings.HasPrefix(newPod.Name, prefix) {
			return &newPod
		}
	}
	return nil
}

func degradeOperatorMonitoring(t *testing.T) func() {
	// delete just in case it was already there, so we don't care about error
	pod := findPod(t, clientset, "openshift-monitoring", "cluster-monitoring-operator")
	clientset.CoreV1().ConfigMaps(pod.Namespace).Delete(context.Background(), "cluster-monitoring-config", metav1.DeleteOptions{})
	isOperatorDegraded(t, clusterOperator("monitoring"))
<<<<<<< HEAD
	_, err := clientset.CoreV1().ConfigMaps(pod.Namespace).Create(
		&corev1.ConfigMap{ObjectMeta: metav1.ObjectMeta{Name: "cluster-monitoring-config"}, Data: map[string]string{"config.yaml": "telemeterClient: enabled: NOT_BOOELAN"}},
=======
	_, err := clientset.CoreV1().ConfigMaps(pod.Namespace).Create(context.Background(),
		&corev1.ConfigMap{ObjectMeta: metav1.ObjectMeta{Name: "cluster-monitoring-config"}, Data: map[string]string{"config.yaml": "telemeterClient: enabled: NOT_BOOELAN"}},
		metav1.CreateOptions{},
>>>>>>> f2e008a2
	)
	e(t, err, "Failed to create ConfigMap")
	err = clientset.CoreV1().Pods(pod.Namespace).Delete(context.Background(), pod.Name, metav1.DeleteOptions{})
	e(t, err, "Failed to delete Pod")
	wait.PollImmediate(1*time.Second, 5*time.Minute, func() (bool, error) {
		return isOperatorDegraded(t, clusterOperator("monitoring")), nil
	})
	return func() {
<<<<<<< HEAD
		clientset.CoreV1().ConfigMaps(pod.Namespace).Delete("cluster-monitoring-config", &metav1.DeleteOptions{})
=======
		clientset.CoreV1().ConfigMaps(pod.Namespace).Delete(context.Background(), "cluster-monitoring-config", metav1.DeleteOptions{})
>>>>>>> f2e008a2
		wait.PollImmediate(3*time.Second, 3*time.Minute, func() (bool, error) {
			insightsDegraded := isOperatorDegraded(t, clusterOperator("monitoring"))
			return !insightsDegraded, nil
		})
	}
}

func changeReportTimeInterval(t *testing.T, newInterval []byte) []byte {
	supportSecret, _ := clientset.CoreV1().Secrets(OpenShiftConfig).Get(context.Background(), Support, metav1.GetOptions{})
	previousInterval := supportSecret.Data["interval"]
	supportSecret.Data["interval"] = newInterval
	err := forceUpdateSecret(OpenShiftConfig, Support, supportSecret)
	e(t, err, "changing report time interval failed")
	restartInsightsOperator(t)
	t.Log("forcing update secret")
	return previousInterval
}

func ChangeReportTimeInterval(t *testing.T, minutes time.Duration) func() {
	previousInterval := changeReportTimeInterval(t, []byte(fmt.Sprintf("%s", time.Minute*minutes)))
	return func() { changeReportTimeInterval(t, previousInterval) }
}

func latestArchiveFiles(t *testing.T) []string {
	insightsPod := findPod(t, clientset, "openshift-insights", "insights-operator")
	archiveLogFiles := `tar tf $(ls -dtr /var/lib/insights-operator/* | tail -1)`
	stdout, _, _ := ExecCmd(t, clientset, insightsPod.Name, "openshift-insights", archiveLogFiles, nil)
	stdout = strings.TrimSpace(stdout)
	return strings.Split(stdout, "\n")
}

func allFilesMatch(t *testing.T, prettyName string, files []string, regex *regexp.Regexp) error {
	for _, file := range files {
		if !regex.MatchString(file) {
			t.Errorf(`%s file "%s" does not match pattern "%s"`, prettyName, file, regex.String())
		}
	}
	return nil
}

func matchingFileExists(t *testing.T, prettyName string, files []string, regex *regexp.Regexp) error {
	count := 0
	for _, file := range files {
		if regex.MatchString(file) {
			count++
		}
	}

	word := "files"
	suffix := ""
	if count == 1 {
		word = "file"
		suffix = "es"
	}
	t.Logf("%d %s %s match%s pattern `%s`", count, prettyName, word, suffix, regex.String())

	if count != 0 {
		return nil
	}
	return fmt.Errorf("did not find any (%s)file matching %s", prettyName, regex.String())
}

func latestArchiveCheckFiles(t *testing.T, prettyName string, check func(*testing.T, string, []string, *regexp.Regexp) error, pattern string) error {
	latestFiles := latestArchiveFiles(t)
	if len(latestFiles) == 0 {
		t.Fatal("No files in archive to check")
	}
	regex, err := regexp.Compile(pattern)
	e(t, err, "failed to compile pattern")
	return check(t, prettyName, latestFiles, regex)
}

func TestMain(m *testing.M) {
	// check the operator is up
	err := waitForOperator(clientset)
	if err != nil {
		fmt.Println("failed waiting for operator to start")
		os.Exit(1)
	}
	os.Exit(m.Run())
}

func waitForOperator(kubeClient *kubernetes.Clientset) error {
	depClient := kubeClient.AppsV1().Deployments("openshift-insights")

	err := wait.PollImmediate(1*time.Second, 1*time.Minute, func() (bool, error) {
		_, err := depClient.Get(context.Background(), "insights-operator", metav1.GetOptions{})
		if err != nil {
			fmt.Printf("error waiting for operator deployment to exist: %v\n", err)
			return false, nil
		}
		fmt.Println("found operator deployment")
		return true, nil
	})
	return err
}<|MERGE_RESOLUTION|>--- conflicted
+++ resolved
@@ -195,7 +195,6 @@
 }
 
 func LogChecker(t *testing.T) *LogCheck {
-<<<<<<< HEAD
 	defaults := &LogCheck{
 		interval:   time.Second,
 		logOptions: corev1.PodLogOptions{},
@@ -208,20 +207,6 @@
 }
 
 func checkPodsLogs(t *testing.T, message string) *LogCheck {
-=======
-    defaults := &LogCheck{
-        interval:   time.Second,
-        logOptions: corev1.PodLogOptions{},
-        timeout:    5*time.Minute,
-        failFast:   true,
-        test:       t,
-        clientset:  clientset,
-    }
-    return defaults
-}
-
-func checkPodsLogs(t *testing.T, message string) *LogCheck{
->>>>>>> f2e008a2
 	return LogChecker(t).Search(message)
 }
 
@@ -314,14 +299,9 @@
 	pod := findPod(t, clientset, "openshift-monitoring", "cluster-monitoring-operator")
 	clientset.CoreV1().ConfigMaps(pod.Namespace).Delete(context.Background(), "cluster-monitoring-config", metav1.DeleteOptions{})
 	isOperatorDegraded(t, clusterOperator("monitoring"))
-<<<<<<< HEAD
-	_, err := clientset.CoreV1().ConfigMaps(pod.Namespace).Create(
-		&corev1.ConfigMap{ObjectMeta: metav1.ObjectMeta{Name: "cluster-monitoring-config"}, Data: map[string]string{"config.yaml": "telemeterClient: enabled: NOT_BOOELAN"}},
-=======
 	_, err := clientset.CoreV1().ConfigMaps(pod.Namespace).Create(context.Background(),
 		&corev1.ConfigMap{ObjectMeta: metav1.ObjectMeta{Name: "cluster-monitoring-config"}, Data: map[string]string{"config.yaml": "telemeterClient: enabled: NOT_BOOELAN"}},
 		metav1.CreateOptions{},
->>>>>>> f2e008a2
 	)
 	e(t, err, "Failed to create ConfigMap")
 	err = clientset.CoreV1().Pods(pod.Namespace).Delete(context.Background(), pod.Name, metav1.DeleteOptions{})
@@ -330,11 +310,7 @@
 		return isOperatorDegraded(t, clusterOperator("monitoring")), nil
 	})
 	return func() {
-<<<<<<< HEAD
-		clientset.CoreV1().ConfigMaps(pod.Namespace).Delete("cluster-monitoring-config", &metav1.DeleteOptions{})
-=======
 		clientset.CoreV1().ConfigMaps(pod.Namespace).Delete(context.Background(), "cluster-monitoring-config", metav1.DeleteOptions{})
->>>>>>> f2e008a2
 		wait.PollImmediate(3*time.Second, 3*time.Minute, func() (bool, error) {
 			insightsDegraded := isOperatorDegraded(t, clusterOperator("monitoring"))
 			return !insightsDegraded, nil
